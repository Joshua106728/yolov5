# YOLOv5 🚀 by Ultralytics, GPL-3.0 license
# Builds ultralytics/yolov5:latest image on DockerHub https://hub.docker.com/r/ultralytics/yolov5
# Image is CUDA-optimized for YOLOv5 single/multi-GPU training and inference

# Start FROM NVIDIA PyTorch image https://ngc.nvidia.com/catalog/containers/nvidia:pytorch
<<<<<<< HEAD
FROM nvcr.io/nvidia/pytorch:22.09-py3
=======
FROM nvcr.io/nvidia/pytorch:22.10-py3
>>>>>>> 6e544d5f
RUN rm -rf /opt/pytorch  # remove 1.2GB dir

# Downloads to user config dir
ADD https://ultralytics.com/assets/Arial.ttf https://ultralytics.com/assets/Arial.Unicode.ttf /root/.config/Ultralytics/

# Install linux packages
RUN apt update && apt install --no-install-recommends -y zip htop screen libgl1-mesa-glx

# Install pip packages
COPY requirements.txt .
RUN python -m pip install --upgrade pip wheel
RUN pip uninstall -y Pillow torchtext torch torchvision
RUN pip install --no-cache -r requirements.txt albumentations comet gsutil notebook Pillow>=9.1.0 \
    'opencv-python<4.6.0.66' \
    --extra-index-url https://download.pytorch.org/whl/cu113

# Create working directory
RUN mkdir -p /usr/src/app
WORKDIR /usr/src/app

# Copy contents
# COPY . /usr/src/app  (issues as not a .git directory)
RUN git clone https://github.com/ultralytics/yolov5 /usr/src/app

# Set environment variables
ENV OMP_NUM_THREADS=8


# Usage Examples -------------------------------------------------------------------------------------------------------

# Build and Push
# t=ultralytics/yolov5:latest && sudo docker build -f utils/docker/Dockerfile -t $t . && sudo docker push $t

# Pull and Run
# t=ultralytics/yolov5:latest && sudo docker pull $t && sudo docker run -it --ipc=host --gpus all $t

# Pull and Run with local directory access
# t=ultralytics/yolov5:latest && sudo docker pull $t && sudo docker run -it --ipc=host --gpus all -v "$(pwd)"/datasets:/usr/src/datasets $t

# Kill all
# sudo docker kill $(sudo docker ps -q)

# Kill all image-based
# sudo docker kill $(sudo docker ps -qa --filter ancestor=ultralytics/yolov5:latest)

# DockerHub tag update
# t=ultralytics/yolov5:latest tnew=ultralytics/yolov5:v6.2 && sudo docker pull $t && sudo docker tag $t $tnew && sudo docker push $tnew

# Clean up
# docker system prune -a --volumes

# Update Ubuntu drivers
# https://www.maketecheasier.com/install-nvidia-drivers-ubuntu/

# DDP test
# python -m torch.distributed.run --nproc_per_node 2 --master_port 1 train.py --epochs 3

# GCP VM from Image
# docker.io/ultralytics/yolov5:latest<|MERGE_RESOLUTION|>--- conflicted
+++ resolved
@@ -3,11 +3,7 @@
 # Image is CUDA-optimized for YOLOv5 single/multi-GPU training and inference
 
 # Start FROM NVIDIA PyTorch image https://ngc.nvidia.com/catalog/containers/nvidia:pytorch
-<<<<<<< HEAD
-FROM nvcr.io/nvidia/pytorch:22.09-py3
-=======
 FROM nvcr.io/nvidia/pytorch:22.10-py3
->>>>>>> 6e544d5f
 RUN rm -rf /opt/pytorch  # remove 1.2GB dir
 
 # Downloads to user config dir
